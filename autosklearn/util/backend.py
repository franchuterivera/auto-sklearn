--- conflicted
+++ resolved
@@ -186,7 +186,6 @@
             idx = int(basename_parts[1])
 
             models[(seed, idx)] = self.load_model_by_seed_and_id(seed, idx)
-<<<<<<< HEAD
 
         return models
 
@@ -199,20 +198,6 @@
 
         return models
 
-=======
-
-        return models
-
-    def load_models_by_identifiers(self, identifiers):
-        models = dict()
-
-        for identifier in identifiers:
-            seed, idx = identifier
-            models[identifier] = self.load_model_by_seed_and_id(seed, idx)
-
-        return models
-
->>>>>>> 3f9a99c1
     def load_model_by_seed_and_id(self, seed, idx):
         model_directory = self.get_model_dir()
         model_file_name = '%s.%s.model' % (seed, idx)
