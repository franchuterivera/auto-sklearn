--- conflicted
+++ resolved
@@ -191,13 +191,11 @@
 
         self._debug_mode = debug_mode
 
-<<<<<<< HEAD
         self.InputValidator = InputValidator()
-=======
+        
         # Place holder for the run history of the
         # Ensemble building process
         self.ensemble_performance_history = []
->>>>>>> 0d80ac0a
 
         if not isinstance(self._time_for_task, int):
             raise ValueError("time_left_for_this_task not of type integer, "
