# -*- encoding: utf-8 -*-

import numpy as np
import six
import warnings

import autosklearn.automl
from autosklearn.constants import *
from autosklearn.util.backend import create
from sklearn.base import BaseEstimator
import sklearn.utils
import scipy.sparse


class AutoMLDecorator(object):

    def __init__(self, automl):
        self._automl = automl

    def fit(self, *args, **kwargs):
        self._automl.fit(*args, **kwargs)

    def refit(self, X, y):
        """Refit all models found with fit to new data.

        Necessary when using cross-validation. During training, auto-sklearn
        fits each model k times on the dataset, but does not keep any trained
        model and can therefore not be used to predict for new data points.
        This methods fits all models found during a call to fit on the data
        given. This method may also be used together with holdout to avoid
        only using 66% of the training data to fit the final model.

        Parameters
        ----------

        X : array-like or sparse matrix of shape = [n_samples, n_features]
            The training input samples.

        y : array-like, shape = [n_samples] or [n_samples, n_outputs]
            The targets.

        Returns
        -------

        self

        """
        return self._automl.refit(X, y)

    def fit_ensemble(self, y, task=None, metric=None, precision='32',
                     dataset_name=None, ensemble_nbest=None,
                     ensemble_size=None):
        """Build the ensemble.

        This method only needs to be called in the parallel mode.

        Returns
        -------
        self
        """
        return self._automl.fit_ensemble(y, task, metric, precision,
                                         dataset_name, ensemble_nbest,
                                         ensemble_size)

    def predict(self, X):
        return self._automl.predict(X)

    def score(self, X, y):
        return self._automl.score(X, y)

    def show_models(self):
        """Return a representation of the final ensemble found by auto-sklearn

        Returns
        -------
        str
        """
        return self._automl.show_models()

    @property
    def grid_scores_(self):
        return self._automl.grid_scores_

    @property
    def cv_results_(self):
        return self._automl.cv_results_

    def sprint_statistics(self):
        return self._automl.sprint_statistics()


class AutoSklearnEstimator(AutoMLDecorator, BaseEstimator):

    def __init__(self,
                 time_left_for_this_task=3600,
                 per_run_time_limit=360,
                 initial_configurations_via_metalearning=25,
                 ensemble_size=50,
                 ensemble_nbest=50,
                 seed=1,
                 ml_memory_limit=3000,
                 include_estimators=None,
                 include_preprocessors=None,
                 resampling_strategy='holdout',
                 resampling_strategy_arguments=None,
                 tmp_folder=None,
                 output_folder=None,
                 delete_tmp_folder_after_terminate=True,
                 delete_output_folder_after_terminate=True,
                 shared_mode=False):
        """
        Parameters
        ----------
        time_left_for_this_task : int, optional (default=3600)
            Time limit in seconds for the search of appropriate
            models. By increasing this value, *auto-sklearn* will find better
            configurations.

        per_run_time_limit : int, optional (default=360)
            Time limit for a single call to machine learning model.

        initial_configurations_via_metalearning : int, optional (default=25)

        ensemble_size : int, optional (default=50)

        ensemble_nbest : int, optional (default=50)

        seed : int, optional (default=1)

        ml_memory_limit : int, optional (3000)
            Memory limit for the machine learning algorithm. If the machine
            learning algorithm allocates tries to allocate more memory,
            its evaluation will be stopped.

        include_estimators : dict, optional (None)
            If None all possible estimators are used. Otherwise specifies set of
            estimators to use

        include_preprocessors : dict, optional (None)
            If None all possible preprocessors are used. Otherwise specifies set of
            preprocessors to use

        resampling_strategy : string, optional ('holdout')
            how to to handle overfitting, might need 'resampling_strategy_arguments'

            * 'holdout': 66:33 (train:test) split
            * 'holdout-iterative-fit':  66:33 (train:test) split, calls iterative
              fit where possible
            * 'cv': crossvalidation, requires 'folds'
            * 'nested-cv': crossvalidation, requires 'outer-folds, 'inner-folds'
            * 'partial-cv': crossvalidation, requires 'folds' , calls
              iterative fit where possible

        resampling_strategy_arguments : dict, optional if 'holdout' (None)
            Additional arguments for resampling_strategy
            * 'holdout': None
            * 'holdout-iterative-fit':  None
            * 'cv': {'folds': int}
            * 'nested-cv': {'outer_folds': int, 'inner_folds'
            * 'partial-cv': {'folds': int}

        tmp_folder : string, optional (None)
            folder to store configuration output, if None automatically use
            /tmp/autosklearn_tmp_$pid_$random_number

        output_folder : string, optional (None)
            folder to store trained models, if None automatically use
            /tmp/autosklearn_output_$pid_$random_number

        delete_tmp_folder_after_terminate: string, optional (True)
            remove tmp_folder, when finished. If tmp_folder is None
            tmp_dir will always be deleted

        delete_output_folder_after_terminate: bool, optional (True)
            remove output_folder, when finished. If output_folder is None
            output_dir will always be deleted

        shared_mode: bool, optional (False)
            run smac in shared-model-node. This only works if arguments
            tmp_folder and output_folder are given and sets both
            delete_tmp_folder_after_terminate and
            delete_output_folder_after_terminate to False.

        Attributes
        ----------
        grid_scores\_ : list of named tuples
            Contains scores for all parameter combinations in param_grid.
            Each entry corresponds to one parameter setting.
            Each named tuple has the attributes:

            * ``parameters``, a dict of parameter settings
            * ``mean_validation_score``, the mean score over the
              cross-validation folds
            * ``cv_validation_scores``, the list of scores for each fold

        """
        self.time_left_for_this_task = time_left_for_this_task
        self.per_run_time_limit = per_run_time_limit
        self.initial_configurations_via_metalearning = initial_configurations_via_metalearning
        self.ensemble_size = ensemble_size
        self.ensemble_nbest = ensemble_nbest
        self.seed = seed
        self.ml_memory_limit = ml_memory_limit
        self.include_estimators = include_estimators
        self.include_preprocessors = include_preprocessors
        self.resampling_strategy = resampling_strategy
        self.resampling_strategy_arguments = resampling_strategy_arguments
        self.tmp_folder = tmp_folder
        self.output_folder = output_folder
        self.delete_tmp_folder_after_terminate = delete_tmp_folder_after_terminate
        self.delete_output_folder_after_terminate = delete_output_folder_after_terminate
        self.shared_mode = shared_mode
        super(AutoSklearnEstimator, self).__init__(None)

    def build_automl(self):
        if self.shared_mode:
            self.delete_output_folder_after_terminate = False
            self.delete_tmp_folder_after_terminate = False
            if self.tmp_folder is None:
                raise ValueError("If shared_mode == True tmp_folder must not "
                                 "be None.")
            if self.output_folder is None:
                raise ValueError("If shared_mode == True output_folder must "
                                 "not be None.")

        backend = create(temporary_directory=self.tmp_folder,
                         output_directory=self.output_folder,
                         delete_tmp_folder_after_terminate=self.delete_tmp_folder_after_terminate,
                         delete_output_folder_after_terminate=self.delete_output_folder_after_terminate)
        automl = autosklearn.automl.AutoML(
            backend=backend,
            time_left_for_this_task=self.time_left_for_this_task,
            per_run_time_limit=self.per_run_time_limit,
            log_dir=backend.temporary_directory,
            initial_configurations_via_metalearning=
            self.initial_configurations_via_metalearning,
            ensemble_size=self.ensemble_size,
            ensemble_nbest=self.ensemble_nbest,
            seed=self.seed,
            ml_memory_limit=self.ml_memory_limit,
            include_estimators=self.include_estimators,
            include_preprocessors=self.include_preprocessors,
            resampling_strategy=self.resampling_strategy,
            resampling_strategy_arguments=self.resampling_strategy_arguments,
            delete_tmp_folder_after_terminate=self.delete_tmp_folder_after_terminate,
            delete_output_folder_after_terminate=
            self.delete_output_folder_after_terminate,
            shared_mode=self.shared_mode)

        return automl

    def fit(self, *args, **kwargs):
        self._automl = self.build_automl()
        super(AutoSklearnEstimator, self).fit(*args, **kwargs)

    def fit_ensemble(self, y, task=None, metric=None, precision='32',
                     dataset_name=None, ensemble_nbest=None,
                     ensemble_size=None):
<<<<<<< HEAD
        self._automl = self.build_automl()
        return self._automl.fit_ensemble(y, task, metric, precision,
=======
        if self._automl is None:
            self._automl = self.build_automl()
        return self._automl.fit_ensemble(task, metric, precision,
>>>>>>> 2a2d2ad5
                                         dataset_name, ensemble_nbest,
                                         ensemble_size)


class AutoSklearnClassifier(AutoSklearnEstimator):
    """
    This class implements the classification task.
    """

    def build_automl(self):
        automl = super(AutoSklearnClassifier, self).build_automl()
        return AutoMLClassifier(automl)

    def fit(self, X, y,
            metric='acc_metric',
            feat_type=None,
            dataset_name=None):
        """Fit *autosklearn* to given training set (X, y).

        Parameters
        ----------

        X : array-like or sparse matrix of shape = [n_samples, n_features]
            The training input samples.

        y : array-like, shape = [n_samples] or [n_samples, n_outputs]
            The target classes.

        metric : str, optional (default='acc_metric')
            The metric to optimize for. Can be one of: ['acc_metric',
            'auc_metric', 'bac_metric', 'f1_metric', 'pac_metric']. A
            description of the metrics can be found in `the paper describing
            the AutoML Challenge
            <http://www.causality.inf.ethz.ch/AutoML/automl_ijcnn15.pdf>`_.

        feat_type : list, optional (default=None)
            List of str of `len(X.shape[1])` describing the attribute type.
            Possible types are `Categorical` and `Numerical`. `Categorical`
            attributes will be automatically One-Hot encoded.

        dataset_name : str, optional (default=None)
            Create nicer output. If None, a string will be determined by the
            md5 hash of the dataset.

        Returns
        -------
        self

        """
        # Fit is supposed to be idempotent!
        # But not if we use share_mode.
        return super(AutoSklearnClassifier, self).fit(X, y, metric, feat_type, dataset_name)

    def predict(self, X):
        """Predict classes for X.

        Parameters
        ----------
        X : array-like or sparse matrix of shape = [n_samples, n_features]

        Returns
        -------
        y : array of shape = [n_samples] or [n_samples, n_labels]
            The predicted classes.

        """
        return super(AutoSklearnClassifier, self).predict(X)

    def predict_proba(self, X):

        """Predict probabilities of classes for all samples X.

        Parameters
        ----------
        X : array-like or sparse matrix of shape = [n_samples, n_features]

        Returns
        -------
        y : array of shape = [n_samples, n_classes] or [n_samples, n_labels]
            The predicted class probabilities.
        """
        return self._automl.predict_proba(X)


class AutoSklearnRegressor(AutoSklearnEstimator):
    """
    This class implements the regression task.
    """

    def build_automl(self):
        automl = super(AutoSklearnRegressor, self).build_automl()
        return AutoMLRegressor(automl)

    def fit(self, X, y,
            metric='r2_metric',
            feat_type=None,
            dataset_name=None):
        """Fit *autosklearn* to given training set (X, y).

        Parameters
        ----------

        X : array-like or sparse matrix of shape = [n_samples, n_features]
            The training input samples.

        y : array-like, shape = [n_samples] or [n_samples, n_outputs]
            The regression target.

        metric : str, optional (default='r2_metric')
            The metric to optimize for. Can be one of: ['r2_metric',
            'a_metric']. A description of the metrics can be found in
            `the paper describing the AutoML Challenge
            <http://www.causality.inf.ethz.ch/AutoML/automl_ijcnn15.pdf>`_.

        feat_type : list, optional (default=None)
            List of str of `len(X.shape[1])` describing the attribute type.
            Possible types are `Categorical` and `Numerical`. `Categorical`
            attributes will be automatically One-Hot encoded.

        dataset_name : str, optional (default=None)
            Create nicer output. If None, a string will be determined by the
            md5 hash of the dataset.

        Returns
        -------
        self

        """
        # Fit is supposed to be idempotent!
        # But not if we use share_mode.
        return super(AutoSklearnRegressor, self).fit(X, y, metric, feat_type, dataset_name)

    def predict(self, X):
        """Predict regression target for X.

        Parameters
        ----------
        X : array-like or sparse matrix of shape = [n_samples, n_features]

        Returns
        -------
        y : array of shape = [n_samples] or [n_samples, n_outputs]
            The predicted values.

        """
        return super(AutoSklearnRegressor, self).predict(X)


class AutoMLClassifier(AutoMLDecorator):

    def __init__(self, automl):
        self._classes = []
        self._n_classes = []
        self._n_outputs = 0

        super(AutoMLClassifier, self).__init__(automl)

    def fit(self, X, y,
            metric='acc_metric',
            feat_type=None,
            dataset_name=None,
            ):
        # From sklearn.tree.DecisionTreeClassifier
        X = sklearn.utils.check_array(X, accept_sparse="csr",
                                      force_all_finite=False)
        if scipy.sparse.issparse(X):
            X.sort_indices()

        y = self._process_target_classes(y)

        if self._n_outputs > 1:
            task = MULTILABEL_CLASSIFICATION
        else:
            if len(self._classes[0]) == 2:
                task = BINARY_CLASSIFICATION
            else:
                task = MULTICLASS_CLASSIFICATION

        return self._automl.fit(X, y, task, metric, feat_type, dataset_name)

    def fit_ensemble(self, y, task=None, metric=None, precision='32',
                     dataset_name=None, ensemble_nbest=None,
                     ensemble_size=None):
        self._process_target_classes(y)
        return self._automl.fit_ensemble(y, task, metric, precision, dataset_name,
                                         ensemble_nbest, ensemble_size)

    def _process_target_classes(self, y):
        y = np.atleast_1d(y)
        if y.ndim == 2 and y.shape[1] == 1:
            warnings.warn("A column-vector y was passed when a 1d array was"
                          " expected. Please change the shape of y to "
                          "(n_samples,), for example using ravel().",
                          sklearn.utils.DataConversionWarning, stacklevel=2)

        if y.ndim == 1:
            # reshape is necessary to preserve the data contiguity against vs
            # [:, np.newaxis] that does not.
            y = np.reshape(y, (-1, 1))

        self._n_outputs = y.shape[1]

        y = np.copy(y)

        self._classes = []
        self._n_classes = []

        for k in six.moves.range(self._n_outputs):
            classes_k, y[:, k] = np.unique(y[:, k], return_inverse=True)
            self._classes.append(classes_k)
            self._n_classes.append(classes_k.shape[0])

        self._n_classes = np.array(self._n_classes, dtype=np.int)

        # TODO: fix metafeatures calculation to allow this!
        if y.shape[1] == 1:
            y = y.flatten()

        return y


    def predict(self, X):
        predicted_probabilities = self._automl.predict(X)
        if self._n_outputs == 1:
            predicted_indexes = np.argmax(predicted_probabilities, axis=1)
            predicted_classes = self._classes[0].take(predicted_indexes)

            return predicted_classes
        else:
            argmax_v = np.vectorize(np.argmax, otypes=[int])
            predicted_indexes = argmax_v(predicted_probabilities)
            #predicted_indexes = np.argmax(predicted_probabilities, axis=1)
            n_samples = predicted_probabilities.shape[0]
            predicted_classes = np.zeros((n_samples, self._n_outputs), dtype=object)

            for k in six.moves.range(self._n_outputs):
                output_predicted_indexes = predicted_indexes[:, k].reshape(-1)
                predicted_classes[:, k] = self._classes[k].take(output_predicted_indexes)

            return predicted_classes

    def predict_proba(self, X):
        return self._automl.predict(X)


class AutoMLRegressor(AutoMLDecorator):

    def fit(self, X, y,
            metric='r2_metric',
            feat_type=None,
            dataset_name=None,
            ):
        return self._automl.fit(X, y, REGRESSION, metric, feat_type, dataset_name)<|MERGE_RESOLUTION|>--- conflicted
+++ resolved
@@ -256,14 +256,9 @@
     def fit_ensemble(self, y, task=None, metric=None, precision='32',
                      dataset_name=None, ensemble_nbest=None,
                      ensemble_size=None):
-<<<<<<< HEAD
-        self._automl = self.build_automl()
-        return self._automl.fit_ensemble(y, task, metric, precision,
-=======
         if self._automl is None:
             self._automl = self.build_automl()
-        return self._automl.fit_ensemble(task, metric, precision,
->>>>>>> 2a2d2ad5
+        return self._automl.fit_ensemble(y, task, metric, precision,
                                          dataset_name, ensemble_nbest,
                                          ensemble_size)
 
