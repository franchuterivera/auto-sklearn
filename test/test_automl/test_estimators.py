import os
import pickle
import sys
import unittest
import unittest.mock

import dask
import dask.distributed
import joblib
from joblib import cpu_count
import numpy as np
import numpy.ma as npma
import pandas as pd
import sklearn
import sklearn.dummy
import sklearn.datasets

import autosklearn.pipeline.util as putil
import autosklearn.estimators  # noqa F401
from autosklearn.estimators import AutoSklearnEstimator
from autosklearn.classification import AutoSklearnClassifier
from autosklearn.regression import AutoSklearnRegressor
from autosklearn.metrics import accuracy, f1_macro, mean_squared_error, r2
from autosklearn.automl import AutoMLClassifier
from autosklearn.util.backend import Backend, BackendContext
from autosklearn.constants import BINARY_CLASSIFICATION
from autosklearn.experimental.askl2 import AutoSklearn2Classifier
from autosklearn.smbo import get_smac_object

sys.path.append(os.path.dirname(__file__))
from base import Base  # noqa (E402: module level import not at top of file)


class ArrayReturningDummyPredictor(sklearn.dummy.DummyClassifier):
    def __init__(self, test):
        self.arr = test
        self.fitted_ = True

    def predict_proba(self, X, *args, **kwargs):
        return self.arr


class EstimatorTest(Base, unittest.TestCase):
    _multiprocess_can_split_ = True

    # def test_fit_partial_cv(self):
    #
    #     output = os.path.join(self.test_dir, '..', '.tmp_estimator_fit_partial_cv')
    #     self._setUp(output)
    #
    #     X_train, Y_train, X_test, Y_test = putil.get_dataset('iris')
    #     automl = AutoSklearnClassifier(time_left_for_this_task=20,
    #                                    per_run_time_limit=5,
    #                                    tmp_folder=output,
    #                                    output_folder=output,
    #                                    resampling_strategy='partial-cv',
    #                                    ensemble_size=0,
    #                                    delete_tmp_folder_after_terminate=False)
    #     automl.fit(X_train, Y_train)
    #
    #     del automl
    #     self._tearDown(output)

    def test_feat_type_wrong_arguments(self):
        cls = AutoSklearnClassifier()
        X = np.zeros((100, 100))
        y = np.zeros((100, ))
        self.assertRaisesRegex(
            ValueError,
            'Array feat_type does not have same number of '
            'variables as X has features. 1 vs 100.',
            cls.fit,
            X=X, y=y, feat_type=[True]
        )

        self.assertRaisesRegex(
            ValueError,
            'Array feat_type must only contain strings.',
            cls.fit,
            X=X, y=y, feat_type=[True]*100
        )

        self.assertRaisesRegex(
            ValueError,
            'Only `Categorical` and `Numerical` are '
            'valid feature types, you passed `Car`',
            cls.fit,
            X=X, y=y, feat_type=['Car']*100
        )

    # Mock AutoSklearnEstimator.fit so the test doesn't actually run fit().
    @unittest.mock.patch('autosklearn.estimators.AutoSklearnEstimator.fit')
    def test_type_of_target(self, mock_estimator):
        # Test that classifier raises error for illegal target types.
        X = np.array([[1, 2],
                      [2, 3],
                      [3, 4],
                      [4, 5],
                      ])
        # Possible target types
        y_binary = np.array([0, 0, 1, 1])
        y_continuous = np.array([0.1, 1.3, 2.1, 4.0])
        y_multiclass = np.array([0, 1, 2, 0])
        y_multilabel = np.array([[0, 1],
                                 [1, 1],
                                 [1, 0],
                                 [0, 0],
                                 ])
        y_multiclass_multioutput = np.array([[0, 1],
                                             [1, 3],
                                             [2, 2],
                                             [5, 3],
                                             ])
        y_continuous_multioutput = np.array([[0.1, 1.5],
                                             [1.2, 3.5],
                                             [2.7, 2.7],
                                             [5.5, 3.9],
                                             ])

        cls = AutoSklearnClassifier()
        # Illegal target types for classification: continuous,
        # multiclass-multioutput, continuous-multioutput.
        self.assertRaisesRegex(ValueError,
                               "Classification with data of type"
                               " multiclass-multioutput is not supported",
                               cls.fit,
                               X=X,
                               y=y_multiclass_multioutput,
                               )

        self.assertRaisesRegex(ValueError,
                               "Classification with data of type"
                               " continuous is not supported",
                               cls.fit,
                               X=X,
                               y=y_continuous,
                               )

        self.assertRaisesRegex(ValueError,
                               "Classification with data of type"
                               " continuous-multioutput is not supported",
                               cls.fit,
                               X=X,
                               y=y_continuous_multioutput,
                               )

        # Legal target types for classification: binary, multiclass,
        # multilabel-indicator.
        try:
            cls.fit(X, y_binary)
        except ValueError:
            self.fail("cls.fit() raised ValueError while fitting "
                      "binary targets")

        try:
            cls.fit(X, y_multiclass)
        except ValueError:
            self.fail("cls.fit() raised ValueError while fitting "
                      "multiclass targets")

        try:
            cls.fit(X, y_multilabel)
        except ValueError:
            self.fail("cls.fit() raised ValueError while fitting "
                      "multilabel-indicator targets")

        # Test that regressor raises error for illegal target types.
        reg = AutoSklearnRegressor()
        # Illegal target types for regression: multilabel-indicator
        # multiclass-multioutput
        self.assertRaisesRegex(
            ValueError,
            "Regression with data of type"
            " multilabel-indicator is not supported",
            reg.fit,
            X=X,
            y=y_multilabel,
        )

        self.assertRaisesRegex(
            ValueError,
            "Regression with data of type"
            " multiclass-multioutput is not supported",
            reg.fit,
            X=X,
            y=y_multiclass_multioutput,
        )

        # Legal target types: continuous, multiclass,
        # continuous-multioutput,
        # binary
        try:
            reg.fit(X, y_continuous)
        except ValueError:
            self.fail("reg.fit() raised ValueError while fitting "
                      "continuous targets")

        try:
            reg.fit(X, y_multiclass)
        except ValueError:
            self.fail("reg.fit() raised ValueError while fitting "
                      "multiclass targets")

        try:
            reg.fit(X, y_continuous_multioutput)
        except ValueError:
            self.fail("reg.fit() raised ValueError while fitting "
                      "continuous_multioutput targets")

        try:
            reg.fit(X, y_binary)
        except ValueError:
            self.fail("reg.fit() raised ValueError while fitting "
                      "binary targets")

    def test_cv_results(self):
        # TODO restructure and actually use real SMAC output from a long run
        # to do this unittest!
        tmp = os.path.join(self.test_dir, '..', '.tmp_cv_results')
        output = os.path.join(self.test_dir, '..', '.out_cv_results')
        self._setUp(tmp)
        self._setUp(output)
        X_train, Y_train, X_test, Y_test = putil.get_dataset('iris')

        cls = AutoSklearnClassifier(time_left_for_this_task=30,
                                    per_run_time_limit=5,
                                    output_folder=output,
                                    tmp_folder=tmp,
                                    seed=1,
                                    initial_configurations_via_metalearning=0,
                                    ensemble_size=0)
        cls.fit(X_train, Y_train)
        cv_results = cls.cv_results_
        self.assertIsInstance(cv_results, dict)
        self.assertIsInstance(cv_results['mean_test_score'], np.ndarray)
        self.assertIsInstance(cv_results['mean_fit_time'], np.ndarray)
        self.assertIsInstance(cv_results['params'], list)
        self.assertIsInstance(cv_results['rank_test_scores'], np.ndarray)
        self.assertTrue([isinstance(val, npma.MaskedArray) for key, val in
                         cv_results.items() if key.startswith('param_')])
        del cls
        self._tearDown(tmp)
        self._tearDown(output)

    def test_fit_n_jobs(self):
        tmp = os.path.join(self.test_dir, '..', '.tmp_estimator_fit_n_jobs')
        output = os.path.join(self.test_dir, '..', '.out_estimator_fit_n_jobs')
        self._setUp(tmp)
        self._setUp(output)

        X_train, Y_train, X_test, Y_test = putil.get_dataset('breast_cancer')

        # test parallel Classifier to predict classes, not only indices
        Y_train += 1
        Y_test += 1

        class get_smac_object_wrapper:

            def __call__(self, *args, **kwargs):
                self.n_jobs = kwargs['n_jobs']
                smac = get_smac_object(*args, **kwargs)
                self.dask_n_jobs = smac.solver.tae_runner.n_workers
                self.dask_client_n_jobs = len(
                    smac.solver.tae_runner.client.scheduler_info()['workers']
                )
                return smac
        get_smac_object_wrapper_instance = get_smac_object_wrapper()

        automl = AutoSklearnClassifier(
            time_left_for_this_task=30,
            per_run_time_limit=5,
            output_folder=output,
            tmp_folder=tmp,
            seed=1,
            initial_configurations_via_metalearning=0,
            ensemble_size=5,
            n_jobs=2,
            include_estimators=['sgd'],
            include_preprocessors=['no_preprocessing'],
<<<<<<< HEAD
            get_smac_object_callback=get_smac_object_wrapper_instance
=======
            max_models_on_disc=None,
>>>>>>> 25da54cd
        )
        automl.fit(X_train, Y_train)

        # Test that the argument is correctly passed to SMAC
        self.assertEqual(getattr(get_smac_object_wrapper_instance, 'n_jobs'), 2)
        self.assertEqual(getattr(get_smac_object_wrapper_instance, 'dask_n_jobs'), 2)
        self.assertEqual(getattr(get_smac_object_wrapper_instance, 'dask_client_n_jobs'), 2)

        available_num_runs = set()
        for run_key, run_value in automl.automl_.runhistory_.data.items():
            if run_value.additional_info is not None and 'num_run' in run_value.additional_info:
                available_num_runs.add(run_value.additional_info['num_run'])
        predictions_dir = automl.automl_._backend._get_prediction_output_dir(
            'ensemble'
        )
        available_predictions = set()
        predictions = os.listdir(predictions_dir)
        for prediction in predictions:
            available_predictions.add(int(prediction.split('_')[3]))

        # Remove the dummy prediction, it is not part of the runhistory
        available_predictions.remove(1)
        self.assertSetEqual(available_predictions, available_num_runs)

        seeds = set()
        for predictions_file in predictions:
            seeds.add(int(predictions_file.split('.')[0].split('_')[2]))
        self.assertEqual(len(seeds), 1)

        ensemble_dir = automl.automl_._backend.get_ensemble_dir()
        ensembles = os.listdir(ensemble_dir)

        seeds = set()
        for ensemble_file in ensembles:
            seeds.add(int(ensemble_file.split('.')[0].split('_')[0]))
        self.assertEqual(len(seeds), 1)

        self.assertGreater(self._count_succeses(automl.cv_results_), 0)

        self._tearDown(tmp)
        self._tearDown(output)

    @unittest.mock.patch('autosklearn.estimators.AutoSklearnEstimator.build_automl')
    def test_fit_n_jobs_negative(self, build_automl_patch):
        n_cores = cpu_count()
        cls = AutoSklearnEstimator(n_jobs=-1)
        cls.fit()
        self.assertEqual(cls._n_jobs, n_cores)

    def test_get_number_of_available_cores(self):
        n_cores = cpu_count()
        self.assertGreaterEqual(n_cores, 1)


class AutoMLClassifierTest(Base, unittest.TestCase):
    @unittest.mock.patch('autosklearn.automl.AutoML.predict')
    def test_multiclass_prediction(self, predict_mock):
        predicted_probabilities = [[0, 0, 0.99], [0, 0.99, 0], [0.99, 0, 0],
                                   [0, 0.99, 0], [0, 0, 0.99]]
        predicted_indexes = [2, 1, 0, 1, 2]
        expected_result = ['c', 'b', 'a', 'b', 'c']

        predict_mock.return_value = np.array(predicted_probabilities)

        classifier = AutoMLClassifier(
            time_left_for_this_task=1,
            per_run_time_limit=1,
            backend=None,
        )
        classifier.InputValidator.validate_target(
            pd.DataFrame(expected_result, dtype='category'),
            is_classification=True,
        )

        actual_result = classifier.predict([None] * len(predicted_indexes))

        np.testing.assert_array_equal(expected_result, actual_result)

    @unittest.mock.patch('autosklearn.automl.AutoML.predict')
    def test_multilabel_prediction(self, predict_mock):
        predicted_probabilities = [[0.99, 0],
                                   [0.99, 0],
                                   [0, 0.99],
                                   [0.99, 0.99],
                                   [0.99, 0.99]]
        predicted_indexes = np.array([[1, 0], [1, 0], [0, 1], [1, 1], [1, 1]])
        expected_result = np.array([[2, 13], [2, 13], [1, 17], [2, 17], [2, 17]])

        predict_mock.return_value = np.array(predicted_probabilities)

        classifier = AutoMLClassifier(
            time_left_for_this_task=1,
            per_run_time_limit=1,
            backend=None,
        )
        classifier.InputValidator.validate_target(
            pd.DataFrame(expected_result, dtype='int64'),
            is_classification=True,
        )

        actual_result = classifier.predict([None] * len(predicted_indexes))

        np.testing.assert_array_equal(expected_result, actual_result)

    def test_can_pickle_classifier(self):
        tmp = os.path.join(self.test_dir, '..', '.tmp_can_pickle')
        output = os.path.join(self.test_dir, '..', '.out_can_pickle')
        self._setUp(tmp)
        self._setUp(output)

        X_train, Y_train, X_test, Y_test = putil.get_dataset('iris')
        automl = AutoSklearnClassifier(time_left_for_this_task=30,
                                       per_run_time_limit=5,
                                       tmp_folder=tmp,
                                       output_folder=output)
        automl.fit(X_train, Y_train)

        initial_predictions = automl.predict(X_test)
        initial_accuracy = sklearn.metrics.accuracy_score(Y_test,
                                                          initial_predictions)
        self.assertGreaterEqual(initial_accuracy, 0.75)
        self.assertGreater(self._count_succeses(automl.cv_results_), 0)

        # Test pickle
        dump_file = os.path.join(output, 'automl.dump.pkl')

        with open(dump_file, 'wb') as f:
            pickle.dump(automl, f)

        with open(dump_file, 'rb') as f:
            restored_automl = pickle.load(f)

        restored_predictions = restored_automl.predict(X_test)
        restored_accuracy = sklearn.metrics.accuracy_score(Y_test,
                                                           restored_predictions)
        self.assertGreaterEqual(restored_accuracy, 0.75)

        self.assertEqual(initial_accuracy, restored_accuracy)

        # Test joblib
        dump_file = os.path.join(output, 'automl.dump.joblib')

        joblib.dump(automl, dump_file)

        restored_automl = joblib.load(dump_file)

        restored_predictions = restored_automl.predict(X_test)
        restored_accuracy = sklearn.metrics.accuracy_score(Y_test,
                                                           restored_predictions)
        self.assertGreaterEqual(restored_accuracy, 0.75)

        self.assertEqual(initial_accuracy, restored_accuracy)

    def test_multilabel(self):
        tmp = os.path.join(self.test_dir, '..', '.tmp_multilabel_fit')
        output = os.path.join(self.test_dir, '..', '.out_multilabel_fit')
        self._setUp(tmp)
        self._setUp(output)

        X_train, Y_train, X_test, Y_test = putil.get_dataset(
            'iris', make_multilabel=True)
        automl = AutoSklearnClassifier(time_left_for_this_task=30,
                                       per_run_time_limit=5,
                                       tmp_folder=tmp,
                                       output_folder=output)

        automl.fit(X_train, Y_train)
        predictions = automl.predict(X_test)
        self.assertEqual(predictions.shape, (50, 3))
        self.assertGreater(self._count_succeses(automl.cv_results_), 0)
        score = f1_macro(Y_test, predictions)
        self.assertGreaterEqual(score, 0.9)
        probs = automl.predict_proba(X_train)
        self.assertAlmostEqual(np.mean(probs), 0.33, places=1)

    def test_binary(self):
        tmp = os.path.join(self.test_dir, '..', '.out_binary_fit')
        output = os.path.join(self.test_dir, '..', '.tmp_binary_fit')
        self._setUp(output)
        self._setUp(tmp)

        X_train, Y_train, X_test, Y_test = putil.get_dataset(
            'iris', make_binary=True)
        automl = AutoSklearnClassifier(time_left_for_this_task=30,
                                       per_run_time_limit=5,
                                       tmp_folder=tmp,
                                       output_folder=output)

        automl.fit(X_train, Y_train, X_test=X_test, y_test=Y_test,
                   dataset_name='binary_test_dataset')
        predictions = automl.predict(X_test)
        self.assertEqual(predictions.shape, (50, ))
        score = accuracy(Y_test, predictions)
        self.assertGreaterEqual(score, 0.9)
        self.assertGreater(self._count_succeses(automl.cv_results_), 0)

        output_files = os.listdir(output)
        self.assertIn('binary_test_dataset_test_1.predict', output_files)

    def test_classification_pandas_support(self):
        X, y = sklearn.datasets.fetch_openml(
            data_id=2,  # cat/num dataset
            return_X_y=True,
            as_frame=True,
        )

        # Drop NAN!!
        X = X.dropna('columns')

        # This test only make sense if input is dataframe
        self.assertTrue(isinstance(X, pd.DataFrame))
        self.assertTrue(isinstance(y, pd.Series))
        automl = AutoSklearnClassifier(
            time_left_for_this_task=30,
            per_run_time_limit=5,
            exclude_estimators=['libsvm_svc'],
            seed=5,
        )

        automl.fit(X, y)

        # Make sure that at least better than random.
        # We use same X_train==X_test to test code quality
        self.assertTrue(automl.score(X, y) > 0.555)

        automl.refit(X, y)

        # Make sure that at least better than random.
        # accuracy in sklearn needs valid data
        # It should be 0.555 as the dataset is unbalanced.
        y = automl.automl_.InputValidator.encode_target(y)
        prediction = automl.automl_.InputValidator.encode_target(automl.predict(X))
        self.assertTrue(accuracy(y, prediction) > 0.555)
        self.assertGreater(self._count_succeses(automl.cv_results_), 0)


class AutoMLRegressorTest(Base, unittest.TestCase):
    def test_regression(self):
        tmp = os.path.join(self.test_dir, '..', '.tmp_regression_fit')
        output = os.path.join(self.test_dir, '..', '.out_regression_fit')
        self._setUp(tmp)
        self._setUp(output)

        X_train, Y_train, X_test, Y_test = putil.get_dataset('boston')
        automl = AutoSklearnRegressor(time_left_for_this_task=30,
                                      per_run_time_limit=5,
                                      tmp_folder=tmp,
                                      output_folder=output)

        automl.fit(X_train, Y_train)
        predictions = automl.predict(X_test)
        self.assertEqual(predictions.shape, (356,))
        score = mean_squared_error(Y_test, predictions)
        # On average np.sqrt(30) away from the target -> ~5.5 on average
        # Results with select rates drops avg score to a range of -32.40 to -37, on 30 seconds
        # constraint. With more time_left_for_this_task this is no longer an issue
        self.assertGreaterEqual(score, -37)
        self.assertGreater(self._count_succeses(automl.cv_results_), 0)

        self._tearDown(tmp)
        self._tearDown(output)

    def test_cv_regression(self):
        """
        Makes sure that when using a cv strategy, we are able to fit
        a regressor
        """
        tmp = os.path.join(self.test_dir, '..', '.tmp_regression_fit_cv')
        output = os.path.join(self.test_dir, '..', '.out_regression_fit_cv')
        self._setUp(tmp)
        self._setUp(output)

        X_train, Y_train, X_test, Y_test = putil.get_dataset('boston', train_size_maximum=300)
        automl = AutoSklearnRegressor(time_left_for_this_task=60,
                                      per_run_time_limit=10,
                                      resampling_strategy='cv',
                                      tmp_folder=tmp,
                                      output_folder=output)

        automl.fit(X_train, Y_train)
        predictions = automl.predict(X_test)
        self.assertEqual(predictions.shape, (206,))
        score = r2(Y_test, predictions)
        print(Y_test)
        print(predictions)
        self.assertGreaterEqual(score, 0.1)
        self.assertGreater(self._count_succeses(automl.cv_results_), 0)

        self._tearDown(tmp)
        self._tearDown(output)

    def test_regression_pandas_support(self):
        X, y = sklearn.datasets.fetch_openml(
            data_id=41514,  # diabetes
            return_X_y=True,
            as_frame=True,
        )
        # This test only make sense if input is dataframe
        self.assertTrue(isinstance(X, pd.DataFrame))
        self.assertTrue(isinstance(y, pd.Series))
        automl = AutoSklearnRegressor(
            time_left_for_this_task=30,
            per_run_time_limit=5,
        )

        # Make sure we error out because y is not encoded
        automl.fit(X, y)

        # Make sure that at least better than random.
        # We use same X_train==X_test to test code quality
        self.assertTrue(automl.score(X, y) > 0.5)

        automl.refit(X, y)

        # Make sure that at least better than random.
        self.assertTrue(r2(y, automl.predict(X)) > 0.5)
        self.assertGreater(self._count_succeses(automl.cv_results_), 0)


class AutoSklearnClassifierTest(unittest.TestCase):
    # Currently this class only tests that the methods of AutoSklearnClassifier
    # which should return self actually return self.
    def test_classification_methods_returns_self(self):
        X_train, y_train, X_test, y_test = putil.get_dataset('iris')
        automl = AutoSklearnClassifier(time_left_for_this_task=60,
                                       per_run_time_limit=10,
                                       ensemble_size=0,
                                       exclude_preprocessors=['fast_ica'])

        automl_fitted = automl.fit(X_train, y_train)
        self.assertIs(automl, automl_fitted)

        automl_ensemble_fitted = automl.fit_ensemble(y_train, ensemble_size=5)
        self.assertIs(automl, automl_ensemble_fitted)

        automl_refitted = automl.refit(X_train.copy(), y_train.copy())
        self.assertIs(automl, automl_refitted)


class AutoSklearnRegressorTest(unittest.TestCase):
    # Currently this class only tests that the methods of AutoSklearnRegressor
    # that should return self actually return self.
    def test_regression_methods_returns_self(self):
        X_train, y_train, X_test, y_test = putil.get_dataset('boston')
        automl = AutoSklearnRegressor(time_left_for_this_task=30,
                                      per_run_time_limit=5,
                                      ensemble_size=0)

        automl_fitted = automl.fit(X_train, y_train)
        self.assertIs(automl, automl_fitted)

        automl_ensemble_fitted = automl.fit_ensemble(y_train, ensemble_size=5)
        self.assertIs(automl, automl_ensemble_fitted)

        automl_refitted = automl.refit(X_train.copy(), y_train.copy())
        self.assertIs(automl, automl_refitted)


class AutoSklearn2ClassifierTest(unittest.TestCase):
    # Currently this class only tests that the methods of AutoSklearnClassifier
    # which should return self actually return self.
    def test_classification_methods_returns_self(self):
        X_train, y_train, X_test, y_test = putil.get_dataset('iris')
        automl = AutoSklearn2Classifier(time_left_for_this_task=60, ensemble_size=0,)

        automl_fitted = automl.fit(X_train, y_train)
        self.assertIs(automl, automl_fitted)

        automl_ensemble_fitted = automl.fit_ensemble(y_train, ensemble_size=5)
        self.assertIs(automl, automl_ensemble_fitted)

        automl_refitted = automl.refit(X_train.copy(), y_train.copy())
        self.assertIs(automl, automl_refitted)


if __name__ == "__main__":
    unittest.main()<|MERGE_RESOLUTION|>--- conflicted
+++ resolved
@@ -277,11 +277,8 @@
             n_jobs=2,
             include_estimators=['sgd'],
             include_preprocessors=['no_preprocessing'],
-<<<<<<< HEAD
-            get_smac_object_callback=get_smac_object_wrapper_instance
-=======
+            get_smac_object_callback=get_smac_object_wrapper_instance,
             max_models_on_disc=None,
->>>>>>> 25da54cd
         )
         automl.fit(X_train, Y_train)
 
