--- conflicted
+++ resolved
@@ -88,17 +88,10 @@
                     '--abort-on-first-run-crash', 'false',
                     '-p', os.path.abspath(searchspace),
                     '--execDir', tmp_dir,
-<<<<<<< HEAD
-                    '--instances', instance_file])
-    proc_id = submit_call(call)
-
-    return proc_id
-=======
                     '--instances', instance_file] +
                     initial_challengers)
-    return submit_call(call)
->>>>>>> 69fb2ce2
-
+    proc_id = submit_call(call)
+    return proc_id
 
 def run_ensemble_builder(tmp_dir, dataset_name, task_type, metric, limit, output_dir):
     if limit <= 0:
