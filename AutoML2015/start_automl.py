--- conflicted
+++ resolved
@@ -122,13 +122,9 @@
         submit_process.run_smac(tmp_dir=tmp_dataset_dir,
                                 searchspace=searchspace_path,
                                 instance_file=instance_file,
-<<<<<<< HEAD
-                                limit=time_left_for_smac)
-=======
                                 limit=time_left_for_smac,
                                 initial_challengers=initial_configurations)
-    pid_smac = proc_smac.pid
->>>>>>> 69fb2ce2
+
 
     # == RUN ensemble builder
     stop = time.time()
